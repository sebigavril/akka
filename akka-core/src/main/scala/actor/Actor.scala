--- conflicted
+++ resolved
@@ -568,14 +568,7 @@
    * being processed.
    * Throws an IllegalStateException if unable to determine what to reply to
    */
-<<<<<<< HEAD
   protected[this] def reply(message: Any) = if(!reply_?(message)) throw new IllegalStateException(
-=======
-  protected[this] def reply(message: Any) = replyTo match {
-    case Some(Left(actor))   => actor ! message
-    case Some(Right(future : Future[Any])) => future.completeWithResult(message)
-    case _ => throw new IllegalStateException(
->>>>>>> e05f39d9
               "\n\tNo sender in scope, can't reply. " +
               "\n\tYou have probably used the '!' method to either; " +
               "\n\t\t1. Send a message to a remote actor which does not have a contact address." +
@@ -595,8 +588,8 @@
       actor ! message
       true
       
-    case Some(Right(future)) => 
-      future.completeWithResult(message)
+    case Some(Right(future : Future[Any])) => 
+      future completeWithResult message
       true
       
     case _ => 
