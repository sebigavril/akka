/**
 * Copyright (C) 2009-2012 Typesafe Inc. <http://www.typesafe.com>
 */
package akka.docs.actor;

//#imports
import akka.actor.ActorRef;
import akka.actor.ActorSystem;
import akka.actor.Props;
//#imports

//#import-future
import akka.dispatch.Future;
import akka.dispatch.Futures;
import akka.dispatch.Mapper;
import akka.dispatch.Await;
import akka.util.Duration;
import akka.util.Timeout;
//#import-future

//#import-actors
import static akka.actor.Actors.*;
//#import-actors

//#import-procedure
import akka.japi.Procedure;
//#import-procedure

//#import-watch
import akka.actor.Terminated;
//#import-watch

//#import-gracefulStop
import static akka.pattern.Patterns.gracefulStop;
import akka.dispatch.Future;
import akka.dispatch.Await;
import akka.util.Duration;
import akka.actor.ActorTimeoutException;
//#import-gracefulStop

//#import-askPipeTo
import static akka.pattern.Patterns.ask;
import static akka.pattern.Patterns.pipeTo;
import akka.dispatch.Future;
import akka.dispatch.Futures;
import akka.util.Duration;
import akka.util.Timeout;
import java.util.concurrent.TimeUnit;
import java.util.ArrayList;
//#import-askPipeTo

import akka.actor.Props;
import akka.actor.UntypedActor;
import akka.actor.UntypedActorFactory;
import akka.dispatch.MessageDispatcher;

import org.junit.Test;
import scala.Option;
import java.lang.Object;
import java.util.ArrayList;
import java.util.Iterator;
import java.util.concurrent.TimeUnit;
import akka.pattern.Patterns;

import static org.junit.Assert.*;

public class UntypedActorDocTestBase {

  @Test
  public void createProps() {
    //#creating-props-config
    Props props1 = new Props();
    Props props2 = new Props(MyUntypedActor.class);
    Props props3 = new Props(new UntypedActorFactory() {
      public UntypedActor create() {
        return new MyUntypedActor();
      }
    });
    Props props4 = props1.withCreator(new UntypedActorFactory() {
      public UntypedActor create() {
        return new MyUntypedActor();
      }
    });
    //#creating-props-config
  }

  @Test
  public void systemActorOf() {
    //#system-actorOf
    ActorSystem system = ActorSystem.create("MySystem");
    ActorRef myActor = system.actorOf(new Props(MyUntypedActor.class), "myactor");
    //#system-actorOf
    myActor.tell("test");
    system.shutdown();
  }

  @Test
  public void contextActorOf() {
    //#context-actorOf
    ActorSystem system = ActorSystem.create("MySystem");
    ActorRef myActor = system.actorOf(new Props(MyUntypedActor.class), "myactor");
    //#context-actorOf
    myActor.tell("test");
    system.shutdown();
  }

  @Test
  public void constructorActorOf() {
    ActorSystem system = ActorSystem.create("MySystem");
    //#creating-constructor
    // allows passing in arguments to the MyActor constructor
    ActorRef myActor = system.actorOf(new Props(new UntypedActorFactory() {
      public UntypedActor create() {
        return new MyActor("...");
      }
    }), "myactor");
    //#creating-constructor
    myActor.tell("test");
    system.shutdown();
  }

  @Test
  public void propsActorOf() {
    ActorSystem system = ActorSystem.create("MySystem");
    //#creating-props
    ActorRef myActor = system.actorOf(new Props(MyUntypedActor.class).withDispatcher("my-dispatcher"), "myactor");
    //#creating-props
    myActor.tell("test");
    system.shutdown();
  }

  @Test
  public void usingAsk() {
    ActorSystem system = ActorSystem.create("MySystem");
    ActorRef myActor = system.actorOf(new Props(new UntypedActorFactory() {
      public UntypedActor create() {
        return new MyAskActor();
      }
    }), "myactor");

    //#using-ask
    Future<Object> future = Patterns.ask(myActor, "Hello", 1000);
    Object result = Await.result(future, Duration.create(1, TimeUnit.SECONDS));
    //#using-ask
    system.shutdown();
  }

  @Test
  public void receiveTimeout() {
    ActorSystem system = ActorSystem.create("MySystem");
    ActorRef myActor = system.actorOf(new Props(MyReceivedTimeoutUntypedActor.class));
    myActor.tell("Hello");
    system.shutdown();
  }

  @Test
  public void usePoisonPill() {
    ActorSystem system = ActorSystem.create("MySystem");
    ActorRef myActor = system.actorOf(new Props(MyUntypedActor.class));
    //#poison-pill
    myActor.tell(poisonPill());
    //#poison-pill
    system.shutdown();
  }

  @Test
  public void useKill() {
    ActorSystem system = ActorSystem.create("MySystem");
    ActorRef victim = system.actorOf(new Props(MyUntypedActor.class));
    //#kill
    victim.tell(kill());
    //#kill
    system.shutdown();
  }

  @Test
  public void useBecome() {
    ActorSystem system = ActorSystem.create("MySystem");
    ActorRef myActor = system.actorOf(new Props(new UntypedActorFactory() {
      public UntypedActor create() {
        return new HotSwapActor();
      }
    }));
    myActor.tell("foo");
    myActor.tell("bar");
    myActor.tell("bar");
    system.shutdown();
  }

  @Test
  public void useWatch() {
    ActorSystem system = ActorSystem.create("MySystem");
    ActorRef myActor = system.actorOf(new Props(WatchActor.class));
    Future<Object> future = Patterns.ask(myActor, "kill", 1000);
    assert Await.result(future, Duration.parse("1 second")).equals("finished");
    system.shutdown();
  }

  @Test
  public void usePatternsGracefulStop() {
    ActorSystem system = ActorSystem.create("MySystem");
    ActorRef actorRef = system.actorOf(new Props(MyUntypedActor.class));
    //#gracefulStop

    try {
      Future<Boolean> stopped = gracefulStop(actorRef, Duration.create(5, TimeUnit.SECONDS), system);
      Await.result(stopped, Duration.create(6, TimeUnit.SECONDS));
      // the actor has been stopped
    } catch (ActorTimeoutException e) {
      // the actor wasn't stopped within 5 seconds
    }
    //#gracefulStop
    system.shutdown();
  }

  class Result {
    final int x;
    final String s;

    public Result(int x, String s) {
      this.x = x;
      this.s = s;
    }
  }

  @Test
  public void usePatternsAskPipeTo() {
    ActorSystem system = ActorSystem.create("MySystem");
    ActorRef actorA = system.actorOf(new Props(MyUntypedActor.class));
    ActorRef actorB = system.actorOf(new Props(MyUntypedActor.class));
    ActorRef actorC = system.actorOf(new Props(MyUntypedActor.class));
    //#ask-pipeTo
    final Timeout t = new Timeout(Duration.create(5, TimeUnit.SECONDS));

    final ArrayList<Future<Object>> futures = new ArrayList<Future<Object>>();
    futures.add(ask(actorA, "request", 1000)); // using 1000ms timeout
    futures.add(ask(actorB, "reqeest", t)); // using timeout from above

    final Future<Iterable<Object>> aggregate = Futures.sequence(futures, system.dispatcher());
<<<<<<< HEAD
    
    final Future<Result> transformed = aggregate.map(new Mapper<Iterable<Object>, Result>() {
=======

    final Future<Result> transformed = aggregate.map(new akka.japi.Function<Iterable<Object>, Result>() {
>>>>>>> 9d388f2d
      public Result apply(Iterable<Object> coll) {
        final Iterator<Object> it = coll.iterator();
        final String s = (String) it.next();
        final int x = (Integer) it.next();
        return new Result(x, s);
      }
    });

    pipeTo(transformed, actorC);
    //#ask-pipeTo
    system.shutdown();
  }

  public static class MyActor extends UntypedActor {

    public MyActor(String s) {
    }

    public void onReceive(Object message) throws Exception {
      try {
        operation();
      } catch (Exception e) {
        getSender().tell(new akka.actor.Status.Failure(e));
        throw e;
      }
    }

    private void operation() {
    }

    //#lifecycle-callbacks
    public void preStart() {
    }

    public void preRestart(Throwable reason, Option<Object> message) {
      for (ActorRef each : getContext().getChildren())
        getContext().stop(each);
      postStop();
    }

    public void postRestart(Throwable reason) {
      preStart();
    }

    public void postStop() {
    }
    //#lifecycle-callbacks
  }

  public static class MyAskActor extends UntypedActor {

    public void onReceive(Object message) throws Exception {
      //#reply-exception
      try {
        String result = operation();
        getSender().tell(result);
      } catch (Exception e) {
        getSender().tell(new akka.actor.Status.Failure(e));
        throw e;
      }
      //#reply-exception
    }

    private String operation() {
      return "Hi";
    }
  }

  //#hot-swap-actor
  public static class HotSwapActor extends UntypedActor {

    Procedure<Object> angry = new Procedure<Object>() {
      @Override
      public void apply(Object message) {
        if (message.equals("foo")) {
          getSender().tell("I am already angry?");
        } else if (message.equals("foo")) {
          getContext().become(happy);
        }
      }
    };

    Procedure<Object> happy = new Procedure<Object>() {
      @Override
      public void apply(Object message) {
        if (message.equals("bar")) {
          getSender().tell("I am already happy :-)");
        } else if (message.equals("foo")) {
          getContext().become(angry);
        }
      }
    };

    public void onReceive(Object message) {
      if (message.equals("bar")) {
        getContext().become(angry);
      } else if (message.equals("foo")) {
        getContext().become(happy);
      } else {
        unhandled(message);
      }
    }
  }

  //#hot-swap-actor

  //#watch
  public static class WatchActor extends UntypedActor {
    final ActorRef child = this.getContext().actorOf(Props.empty(), "child");
    {
      this.getContext().watch(child); // <-- this is the only call needed for registration
    }
    ActorRef lastSender = getContext().system().deadLetters();

    @Override
    public void onReceive(Object message) {
      if (message.equals("kill")) {
        getContext().stop(child);
        lastSender = getSender();
      } else if (message instanceof Terminated) {
        final Terminated t = (Terminated) message;
        if (t.getActor() == child) {
          lastSender.tell("finished");
        }
      } else {
        unhandled(message);
      }
    }
  }
  //#watch

}<|MERGE_RESOLUTION|>--- conflicted
+++ resolved
@@ -237,13 +237,8 @@
     futures.add(ask(actorB, "reqeest", t)); // using timeout from above
 
     final Future<Iterable<Object>> aggregate = Futures.sequence(futures, system.dispatcher());
-<<<<<<< HEAD
     
     final Future<Result> transformed = aggregate.map(new Mapper<Iterable<Object>, Result>() {
-=======
-
-    final Future<Result> transformed = aggregate.map(new akka.japi.Function<Iterable<Object>, Result>() {
->>>>>>> 9d388f2d
       public Result apply(Iterable<Object> coll) {
         final Iterator<Object> it = coll.iterator();
         final String s = (String) it.next();
