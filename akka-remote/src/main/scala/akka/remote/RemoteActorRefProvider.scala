--- conflicted
+++ resolved
@@ -6,14 +6,10 @@
 
 import akka.actor._
 import akka.dispatch._
-<<<<<<< HEAD
-import akka.event.Logging
-=======
 import akka.util.duration._
 import akka.util.Timeout
 import akka.config.ConfigurationException
 import akka.event.{ DeathWatch, Logging }
->>>>>>> 04cd2ade
 import akka.serialization.Compression.LZF
 import akka.remote.RemoteProtocol._
 import akka.remote.RemoteProtocol.RemoteSystemDaemonMessageType._
@@ -69,24 +65,24 @@
       /*
        * This needs to deal with “mangled” paths, which are created by remote
        * deployment, also in this method. The scheme is the following:
-       * 
-       * Whenever a remote deployment is found, create a path on that remote 
+       *
+       * Whenever a remote deployment is found, create a path on that remote
        * address below “remote”, including the current system’s identification
        * as “sys@host:port” (typically; it will use whatever the remote
        * transport uses). This means that on a path up an actor tree each node
        * change introduces one layer or “remote/sys@host:port/” within the URI.
-       * 
+       *
        * Example:
-       * 
+       *
        * akka://sys@home:1234/remote/sys@remote:6667/remote/sys@other:3333/user/a/b/c
-       * 
-       * means that the logical parent originates from “sys@other:3333” with 
-       * one child (may be “a” or “b”) being deployed on “sys@remote:6667” and 
-       * finally either “b” or “c” being created on “sys@home:1234”, where 
-       * this whole thing actually resides. Thus, the logical path is 
-       * “/user/a/b/c” and the physical path contains all remote placement 
+       *
+       * means that the logical parent originates from “sys@other:3333” with
+       * one child (may be “a” or “b”) being deployed on “sys@remote:6667” and
+       * finally either “b” or “c” being created on “sys@home:1234”, where
+       * this whole thing actually resides. Thus, the logical path is
+       * “/user/a/b/c” and the physical path contains all remote placement
        * information.
-       * 
+       *
        * Deployments are always looked up using the logical path, which is the
        * purpose of the lookupRemotes internal method.
        */
