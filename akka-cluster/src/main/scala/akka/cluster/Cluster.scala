--- conflicted
+++ resolved
@@ -239,7 +239,7 @@
       this.overview.unreachable ++ that.overview.unreachable)
 
     Gossip(mergedOverview, mergedMembers, mergedMeta, mergedVClock)
-  }
+        }
 
   override def toString =
     "Gossip(" +
@@ -254,14 +254,8 @@
  * Manages routing of the different cluster commands.
  * Instantiated as a single instance for each Cluster - e.g. commands are serialized to Cluster message after message.
  */
-<<<<<<< HEAD
-final class ClusterCommandDaemon extends Actor {
-  import ClusterUserAction._
-  import ClusterLeaderAction._
-=======
 private[akka] final class ClusterCommandDaemon(cluster: Cluster) extends Actor {
   import ClusterAction._
->>>>>>> 36b040cf
 
   val log = Logging(context.system, this)
 
@@ -744,7 +738,6 @@
     val winningGossip =
       if (remoteGossip.version <> localGossip.version) {
         // concurrent
-        println("=======>>> CONCURRENT")
         val mergedGossip = remoteGossip merge localGossip
         val versionedMergedGossip = mergedGossip + vclockNode
 
@@ -755,17 +748,14 @@
         versionedMergedGossip
 
       } else if (remoteGossip.version < localGossip.version) {
-        println("=======>>> LOCAL")
         // local gossip is newer
         localGossip
 
       } else {
-        println("=======>>> REMOTE")
         // remote gossip is newer
         remoteGossip
       }
 
-    println("=======>>> WINNING " + winningGossip.members.mkString(", "))
     val newState = localState copy (latestGossip = winningGossip seen selfAddress)
 
     // if we won the race then update else try again
@@ -1099,14 +1089,8 @@
       val seen = gossip.overview.seen
       val views = Set.empty[VectorClock] ++ seen.values
 
-      println("=======>>> VIEWS " + views.size)
       if (views.size == 1) {
-<<<<<<< HEAD
-        log.debug("Cluster Node [{}] - Cluster convergence reached", selfAddress)
-        println("=======>>> ----------------------- HAS CONVERGENCE")
-=======
         log.debug("Cluster Node [{}] - Cluster convergence reached: [{}]", selfAddress, gossip.members.mkString(", "))
->>>>>>> 36b040cf
         Some(gossip)
       } else None
     } else None
