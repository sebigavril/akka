--- conflicted
+++ resolved
@@ -39,25 +39,6 @@
   factory.newInstance.start
 }
 
-@Path("/pubsub/")
-class PubSub extends Actor {
- case class Msg(topic: String, message: String)
-
- @GET
- @Suspend
- @Produces(Array("text/plain;charset=ISO-8859-1"))
- @Path("/topic/{topic}/")
- def subscribe(@PathParam("topic") topic: Broadcaster): Broadcastable = new Broadcastable("", topic)
-
- @GET
- @Broadcast
- @Path("/topic/{topic}/{message}/")
- @Produces(Array("text/plain;charset=ISO-8859-1"))
- def say(@PathParam("topic") topic: Broadcaster, @PathParam("message") message: String): Broadcastable = new Broadcastable(message, topic)
-
- override def receive = { case _ => }
-}
-
 /**
  * Try service out by invoking (multiple times):
  * <pre>
@@ -90,8 +71,6 @@
   }
 }
 
-<<<<<<< HEAD
-=======
 @Path("/pubsub/")
 class PubSub extends Actor {
   case class Msg(topic: String, message: String)
@@ -111,8 +90,6 @@
   def receive = { case _ => }
 }
 
-
->>>>>>> 3ac57d67
 /**
  * Try service out by invoking (multiple times):
  * <pre>
